\documentclass{article}

\usepackage{verbatim}
\usepackage{calc}
\usepackage{epsfig}
\usepackage{url}
\usepackage{draftcopy}
\usepackage{longtable}
\input{pstricks}
\usepackage{multirow}

\setlength{\textwidth}{6in}
\setlength{\textheight}{9in}
\setlength{\oddsidemargin}{(\paperwidth-\textwidth)/2 - 1in}
\setlength{\topmargin}{(\paperheight-\textheight -\headheight-\headsep-\footskip)/2 - 1in + .5in }

\newif\ifwbs
\wbsfalse

\newcommand{\ngrm}{NGRM}
\newcommand{\ngrmfull}{Next Generation Resource Manager}
\newcommand{\ngjs}{NGRM Job Scheduler}
%\newcommand{\zMQ}{${\varnothing}$MQ}
\newcommand{\zMQ}{\O{}MQ}
\newcommand{\slurm}{Slurm}
\newcommand{\moab}{Moab}

%\includeonly{monitor}

\begin{document}

\title{Vision and Plan for a \ngrmfull}
\author{\
Dong H. Ahn, ahn1@llnl.gov\\
Jim Garlick, garlick@llnl.gov\\
Mark Grondona, mgrondona@llnl.gov\\
Don Lipari, lipari@llnl.gov}

%\date{Nov 6, 2012}

\maketitle

\section{Overview}
\label{sect:overview}
Resource Management (RM) software is critical for High Performance Computing
(HPC). It is the centerpiece that allows efficient execution of HPC applications
while providing an HPC center with the main means to maximize 
the utilization of its computing resources. However, several growing trends make
even the best-in-breed RM software largely ineffective. As numbers and
types of compute cores of HPC systems continue to grow, key RM challenges
associated only with today's {\em capability-class} machines are 
becoming increasingly pervasive for {\em all} computing resources including 
commodity Linux clusters. The challenges include having to provide 
extreme scalability, low noise, fault tolerance, and heterogeneity management
while under a strict power budget.

In addition, greater difficulties in code development on larger systems have
begun to impose far more complex requirements on the RM. For example,
without adequate RM support, debugging, tuning, testing and verification
of the applications have become too difficult and time-consuming for end-users.
The next-generation code development environments require the RM to provide
effective mechanisms to support the reproducible results of program execution, to
provide accurate correlations between user-level errors and system-level
events, and to integrate and accelerate a rich set of scalable tools.

Further, a greater interplay among various classes of clusters across
the entire center makes the current practice of single-cluster scheduling
far less appealing. An application running on a compute cluster heavily
utilizes site-wide shared resources such as I/O and visualization clusters.
Thus, avoiding any significant site-wide bottleneck requires the RM
to schedule the job to all dependent resources together. In short, without
the RM that can effectively address all of these challenges, it has become apparent
that HPC centers will suffer a significant loss in both user productivity
and efficient uses of next-generation computing resources.

\slurm~\cite{SlurmDesign} is arguably the
best-in-breed, open-sourced RM designed for commodity Linux clusters.
Livermore Computing (LC) at Lawrence Livermore National Laboratory (LLNL)
designed and led its implementation in 2002 and since then has facilitated
its wide adoption outside of LLNL.
\slurm's original design was for a 1-2K node Linux cluster with a single
interconnect domain and bulk-synchronous workload based on MPICH.
In the last decade, \slurm\ has been adapted
to act as a scheduling and job submission layer on top of proprietary
RM software on IBM Blue Gene and Cray systems,
to support other runtimes quite different from MPICH,
to run (natively) on Linux clusters pushing beyond the designed node count,
and to be tied into a \moab~\cite{MOAB:online} grid.
These adaptations have accrued without fundamentally changing the
core \slurm\ design, and as a result \slurm\ is increasingly
unable to adapt to emerging requirements without compromising
stability and code maintainability.

Our response to this critical need is the \ngrmfull\ (\ngrm ), an RM software
{\em framework} that can solve the key emerging challenges 
in a simple, extensible, distributed and autonomous fashion.
It aims at managing the whole center as one common pool of {\em diverse} 
resources. Hence, scheduling decisions will be 
far more efficient as well as flexible to accommodate 
emerging constraints such as a strict power bound. 
Further, \ngrm\ integrates
system monitoring, system administration, lightweight
virtualization, and distributed tool communication capabilities
that are currently provided by disjoint and often overlapping software.
Integrations of these facilities within the common framework designed from
the ground up for scalability, security, and fault tolerance will result
in a more efficient and capable system.

We realize that \ngrm's problem space is huge and yet we must address a wide range 
of challenges in relatively short order with limited resources. Thus, we 
organize our project plan around four research and development thrust areas 
and seek to advance them systematically.
These areas are called:
{\bf{\em Resource Management}},
{\bf{\em Monitoring and Data Management}},
{\bf{\em Workload Runtime And Placement}}, and
{\bf{\em Communications Framework}}.
They are relatively independent but can significantly build on the
strength of one another through well-known interfaces and common design
and development principles.
Thus, reaching all major milestones of these thrust areas 
will represent the completion of the first round of \ngrm\ development. 

Overall, \ngrm\ will significantly improve operational efficiency for
scientific application development and execution, and further for computing
resources of the entire HPC center.  It will also provide
a foundation for further extension and customization, allowing agile responses
to site-specific scheduling issues. Perhaps more importantly, \ngrm\
positions us to cope with a blend of interrelated, diverse
extreme-scale computing resources, the landscape of high-end HPC centers
in just a few years down the road.

The rest of the paper is organized as the following.
Section~\ref{sect:vision} presents \ngrm's vision and 
its new capabilities in more detail. 
In Section~\ref{sect:designspace}, we discuss 
the key software design challenges and the conceptual models
that embody the new paradigm while addressing these design challenges. 
Section~\ref{sect:ngrm} then describes our software design
and also highlights the four research and development thrust areas
and their relations. 
The following sections then go over and detail each of these areas including 
its work breakdown structure (WBS) and associated work items.
Finally, Section~\ref{sect:delivery} defines
our schedules for milestones and deliverables.


\section{Vision and New Capabilities}
\label{sect:vision}

The vision of \ngrm\ is to create a scalable RM software system that 
drastically improves operational efficiency and user productivity 
for workloads on {\em capacity-class} compute systems.
With a trend towards ever-growing numbers and types of compute cores, however,
this system class has been subject to the challenges that
today's {\em capability-class} machines have been facing. 
These challenges include having to provide extreme scalability, low noise, 
fault tolerance, and heterogeneity management while under a strict power budget.
Worse, the workloads themselves are also becoming increasingly diverse, 
dynamic and large. Thus, fully realizing our vision through these challenges requires
a {\em paradigm shift} in how the RM should manage, model, schedule 
and allocate its resources.

In the new paradigm, the RM must be capable of imposing highly complex resource bounds
to guarantee the highest operational efficiency at any level
across the computing facility, while at the same time enabling most efficient execution
and scheduling of the workloads within these bounds.
Thus, the RM must manage the entire facility as one
common pool of resources. The ability to see a broader spectrum of resources 
and their various constraints can then lead to most efficient scheduling strategies
and execution environments. Further, the same ability will ease 
efforts to diagnose errors for both end users and support staff
by associating jobs with other facility-wide events. 
The new paradigm also demands that the RM model
various types of resources and their relationships beyond the traditional resource model:
i.e., a simple collection of compute nodes.
The rich resource model will allow the RM to allocate computing resources
tailored to the disparate limiting factors of our applications: e.g.,
an application may be compute-bound while others are I/O-bound or power-bound.
Under the new paradigm, the resource allocations must also be elastic. 
An application may have different phases with disparate performance-limiting factors;
it must be able to grow and shrink its resource allocation dynamically. 
The global resource view, rich resource model and elasticity represent
the fundamental characteristics of the RM under the new paradigm.

Further, the new paradigm must provide a central framework to integrate
other relevant software. The software components should include   
system monitoring and administration, lightweight virtualization, 
and scalable tool communication. We envision that the integration will 
facilitate a higher level of leverage among these essential computing elements, 
and this will lead to significantly higher productivity 
for both end users and system administrators.  
In addition, as these capabilities are currently provided through disjoint
and often overlapping software, the integration will substantially reduce
the costs needed for developing and maintaining individual software.  
In the following, we further detail the key ideas and new capabilities 
under the new paradigm.


\paragraph{Center as a Cluster:}
Unlike the traditional approach of running an RM instance on each separately
managed cluster, 
%and tying clusters together with grid software almost was
%an afterthought. 
the new paradigm must manage the
entire computing facility as one pool of resources. There must be a single site-wide 
system image from the perspective of users as well as system administrators.
With this approach, file system servers such as Lustre clusters, 
and visualization and serial batch systems can be aggregated
with compute clusters into one management domain. Hence,
our RM can make better global scheduling decisions. 
Further, dedicated interactive nodes will be unnecessary in the new system, as it
will be possible to allocate interactive environments on demand from the
global pool of resources.

With integrated, center-wide monitoring, it becomes easier
for the new paradigm to associate site-wide Reliability, Availability and Serviceability~(RAS) 
events such as a global file system
failure with an affected job and to make that information part of
the job's data {\em provenance} record. When the RM obtains a global view of
resources including shared persistent storage, it becomes possible to
consider the scheduling of I/O along with computation. In combination with
I/O forwarding software, our RM could easily set up unique I/O forwarding
topologies for each job.

This paradigm also has many advantages for system administration.
The system management overhead that currently scales with the number of clusters
could be streamlined by aggregating per-cluster services into center-wide
services. For example, at LLNL, each cluster has a pair of management
nodes that are bootstrapped from scratch with an OS installation from DVD,
and when system software is updated on that cluster, a downtime is
scheduled during which the workload sits idle and the responsible system
administrator performs a sequence of steps. Under the new paradigm, the
number of systems that have to be brought up from scratch will be
greatly reduced, and administrator-orchestrated downtimes for software
updates could be eliminated. 


\paragraph{Diverse Compute Resources:}
The traditional paradigm has solely focused on node- and/or CPU-centric
scheduling. With the advent of hybrid compute systems utilizing specialized,
heterogeneous resources and other bounding resources like power, 
this simple model has become less effective. Rather than
perpetuating a node-centric resource model with support for other
resources as an add-on, the new paradigm must fully support diverse resources. 
Thus, the idea of a resource must be kept as generic as
possible. This will not only facilitate simpler handling of generic resources,
but also enable future expansion to resource types that have yet to
be conceived. New resource types can be provided through configuration changes
and/or simple extensions that inherit their attributes from base types 
to maximize reuse and foment collaboration.  Various resource topologies
can be encoded via configuration, and resources can also be allowed to have tags or labels
to which resource requests may refer. 
The new paradigm must provide a generic resource query language to allow flexible
specification of resource requirements.


\paragraph{Data Provenance and Reproducibility:}
As simulation plays an increasingly central role in scientific
investigation, reproducibility of results is more important than ever
before. A result should be accompanied by a data provenance record that
can be used by others to recreate the inputs and conditions that led to
that result. It should also record unusual system activities 
such as RAS events that might help in a post-mortem analysis 
when expected results are not obtained.
The new paradigm must produce such a record for every job.
Long running parameter studies or uncertainty quantification runs
require stability for long periods of time. 
% DONG: This can move to our model or design
%Private filesystem
%namespaces, as described above, enable applications to lock down their
%environment including dependent shared libraries so that the effects from
%system updates on the application are minimized.
%


%DONG: This can go to the design space discussion and desing/model
%\subsection{Zero Downtime}
%The impact of downtime becomes greater with a higher degree of integration
%of systems and services. Thus, \ngrm\ must be tolerant
%of hardware and software faults and failures.
%It will be designed to have no single point of failure and support
%version interoperability that allows {\em live} software upgrades.
%The technique will faciliate a rolling update across the center
%without impacting overall center availability and/or running workloads.
%
%\ngrm\ will support the notion of lightweight containers 
%and private filesystem namespaces for jobs, achieving 
%a higher degree of isolation between system software and user-visible 
%software. For example, the RM and the Operating System (OS)
%kernel might see one version of the root filesystem, while an application
%might see another. The decoupling and isolation will be the key to the 
%much desired ability to upgrade the software levels in the machine's
%root filesystem without affecting any of the
%libraries that an application might be using, and vice-versa. 
%Similarly, one can upgrade the system OS image at idle points between jobs,
%with user-level software remaining unchanged, or vice versa. The separation of
%concerns gives more flexibility to the organization in determining software
%update policy and in fact could allow users or code development teams to
%control the software levels affecting their application, independent of
%other applications.
%

\paragraph{Low Noise:}
As the number of processes in a parallel application increases, 
their executions are affected to varying degrees by OS
scheduling jitter, depending on their communication patterns. Minimizing
the user-space system software contribution to OS jitter must one 
of the primary goals of the new paradigm.  Thus, the new RM must supplant
the independent monitoring, remote shell, and cron
services that contribute to noise today. The integrated services will
allow users to dial up or down the verbosity and frequency of monitoring,
depending on their debug/monitoring needs versus their application's noise
sensitivity. Cron (periodic housekeeping) jobs and rsh (remote command
executions) can be performed through the RM to minimize their impact,
such as running them between jobs or synchronized across jobs. 
The new RM must also be flexible enough to allow implementation of other
strategies for reducing the impact of noise, such as scheduling all
non-application activity to a configurable {\em noise core}.


\paragraph{Fault Tolerance:}
As the new paradigm manages the entire compute facility,
the RM's Tolerance to hardware and software faults and failures
must become one of the primary attributes.
Thus, the RM must have no single point of failure and support
version interoperability that allows {\em live} software upgrades.
The paradigm must facilitate a rolling update across the center
without negatively impacting overall availability of 
the facility and/or running workloads.


\paragraph{Security:}
The new paradigm must continue to support and strengthen privacy 
and integrity on
the network to limit vulnerability to attacks involving physical access
to a system or its networks.

%DONG: This can go to the design/concept
%Lightweight containers will tightly control the access that
%applications have to system resources. For example, it is possible to
%run the job in its own network namespace such that direct access to the
%system management network is unavailable, or limited by node firewall
%rules. \ngrm\ could also use the private network namespace to isolate
%jobs from each other on virtual private networks.  
%Containers with private filesystem namespaces can limit visibility of
%filesystems to jobs based on the site policy. 
%In combination with I/O
%forwarding software, \ngrm\ could squash all access to filesystems to
%the user id of the job so privilege escalation within the job such as
%escaping a container or obtaining root within the container would not
%change the user's identity when accessing the filesystem.
%


\paragraph{Research and Tool Friendly:}
The new paradigm must facilitate development and use of 
scalable run-time code development tools. These tools can significantly 
improve end-user productivity, who must develop, debug, optimize, 
test and verify their code on the next-generation systems. 
Similarly, it must
also facilitate research with the same goal in mind.
Specifically, the new paradigm must support highly scalable infrastructure
and rich run-time interfaces
on which tools can build. Further, it must have 
the ability to capture and
publish sanitized system data at all levels to facilitate the use of
this data in current and future research. 


\paragraph{Extensibility:}
By all means, such a paradigm shift is an ambitious goal, and thus
the new RM must be extensible and customizable to help achieve this goal.
It must provide features that lower the barrier of entry into the
community of developers supporting and extending the RM.
Plugins, when designed properly, can significantly help realize this vision,
without having to sacrifice the stability of the core RM software. 
With plugins, various RM subsystems can be replaced and extended.  
That can be the mechanisms for
sites to customize their RM for their particular needs. 
In addition, the new RM must be designed to be self-hosting: it must  
be capable of launching a standalone copy of itself as a job. This makes
it possible for developers or a QA team to test new RM versions. 

%Components of \ngrm\ will be designed with the ability to capture and
%publish sanitized system data at all levels to facilitate the use of
%this data in current and future research.  The plugin and self-hosting
%features of the system will encourage experimentation and
%facilitate research activities by allowing new and experimental
%versions of the software to be run within a production instance.
%One of our design goals is also to facilitate the
%development and use of scalable runtime code development tools 
%on jobs on next-generation computing systems. This will not only serve 
%to lower the barrier to create and deploy useful tools, but will also reduce the
%profusion of one-off software systems in use on production systems.
%

\section{Design Space}
\label{sect:designspace}

Before going into the design and implementation details of \ngrm, we discuss 
some of the key design challenges that the new RM paradigm presents. 
They represent the main factors that \ngrm's new concepts and software design
must effectively address in realizing the vision and new capabilities described in 
Section~\ref{sect:vision}. 

\subsection{Design Challenges}

\begin{itemize}
\item{\sl Multidimensional scale challenge:} The new paradigm demands that 
      the RM must manage the entire computing facility as one common pool of 
      resources. Compared to the traditional paradigm, this presents 
      fundamentally more difficult scale challenges to the RM design,
      not only in the concurrency of a single workload but along
      several other dimensions. As concurrency increases, every RM run-time
      service must scale and noise must be put at bay.  
      The number of jobs and resources 
      that the RM must manage will drastically increase; the amount 
      of run-time information that the RM must monitor, trace and store 
      will grow in the scaling limit of the facility.
      Thus, this challenge precludes any centralized design in an attempt to 
      gain a wider view over the resources at the facility. 

\item{\sl Diverse workload challenge:} The new paradigm must recognize that
      different applications have different performance-limiting factors,
      and this imposes more complex requirements to how the RM should
      model the compute resources. The traditional approach of modeling 
      resources as a collection of compute nodes will only work well when the
      application is compute-bound. Modern workloads have grown in their
      complexity, and even today, only a small fraction of modern applications
      are compute-bound.
       
\item{\sl Dynamic workload challenge:} Not only must the paradigm support 
      disparate performance limiters across different applications, but
      also must it be well-suited for varying performance limiters within 
      a single application. Our applications have grown to be more
      dynamic with different resource requirements at different
      phases.

\item{\sl Power challenge:} As one specific example of emerging resource types,
      power is becoming increasingly important. When the computing
      facility becomes power-bound instead of compute-node-bound, the new
      paradigm must be able to help it to schedule based upon the 
      maximum power limit at any level at the facility. Thus, 
      the resource representation of the new RM must be generalized
      enough to model consumable resources like power.  
      
\item{\sl Scheduling challenge:} As more diverse attributes of resources
      are factored into scheduling, more stalls can occur in the schedule.
      For instance, $N$ compute nodes may sit idling simply because they do not meet
      the network proximity requirement for a workload that requires 
      $N$ nodes connected at a same lower-level switch. Thus, our design 
      must provide alternative ways to fill the stalls to meet this 
      challenge.

\item{\sl Backward compatibility challenge:} The new paradigm must also be
      able to model the traditional paradigm, as its small subset. This
      then provides our design with a straightforward path to 
      backward compatibility with legacy scripts from a traditional 
      paradigm such as \slurm.

\item{\sl Integration risk:} In the new paradigm, the RM must 
     integrate other software essential to the next-generation computation. 
     But with higher integration comes the risk of hard-wiring assumptions
     that later prove to be confining. That can force changes down the road
     that are inconsistent with the initial design. This motivates
     an extensible framework design. 
     
\item{\sl Higher downtime costs:} The impact of downtime under the 
     new paradigm becomes much greater: if not designed adequately, 
     a downtime can negatively affect the availability of
     a large portion of the facility and/or running workloads across it.
     Thus, the new paradigm must be tolerant of hardware and software faults 
     and failures with no single point of failure and must support version 
     interoperability that allows {\em live} software upgrades.

\item{\sl Separation-of-concerns challenge:} Many attributes of the new
     paradigm motivate a much higher degree of separation between
     the software level visible to applications and system-level 
     software. For example, the paradigm must be able to reconstruct the user-visible
     software level to provide better reproducibility of simulations while not
     locking the system software level. 
   
\item{\sl Security challenge:} As the new paradigm increasingly motivates
     a more distributed and hierarchical software design, 
     the importance of security across and within the components becomes greater.

\item{\sl Productivity challenges:} The new paradigm must improve end-user 
     productivity in part through tightly integrated support for development
     and support for scalable code development run-time tools and research.

\end{itemize}


\subsection{New Conceptual Models}
In this section, we describe some of the primary conceptual models that will embody 
this new paradigm while addressing the multitude of design challenges. 
The models form the basis for the software design of \ngrm.

\paragraph{Unified Job Model:}
Traditionally, a job is simply defined to be a resource allocation, 
a concept too weak to support the new paradigm. 
Rather, we unify the traditional job notion 
with the notion of a resource manager instance---an independent set of resource manager service.
The RM instance must be delegated the main responsibility of managing the resource allocated to the job.
Then, the unified job model becomes our logical basic block
on which to build a hierarchical resource management 
delegation structure to address the {\sl multidimensional scale challenge}.
In addition, an RM instance can implement compatibility mode with a particular 
traditional paradigm only over its own allocation, providing a straightforward path to address
the {\sl backward compatibility challenge}. 


\paragraph{Job Hierarchy Model:}
To scale the new paradigm in the scaling limit of the entire computing facility,
the new paradigm requires a multi-level delegation structure for a hierarchical 
resource management scheme. We use a tree-based job hierarchy model
that has many proven advantages for scalability. 
In this model, a job is only required to manage its children jobs,
which would be only a small fraction of the total number of jobs that are run
across the entire computing facility. Further, several guiding principles
throughout the job hierarchy strike a balance between the management
responsibility of a parent job and delegation/empowerment of a child job:
\begin{itemize}
\item{\sl Parent bounding rule:} the parent job grants and confines
     the resource allocation of all of its children.
\item{\sl Child empowerment rule:} within the bound set by the parent,
     the child job is delegated the ownership of the allocation
     and becomes solely responsible for most efficient uses of the resources.
\item{\sl Ask parent rule:} the child job must ask its parent job
     when it wants to grow or shrink the resource allocation, 
     and it is up to the parent to grant the request.                   
\end{itemize}
In general, these rules help enforce the first principle of the new paradigm: 
imposing highly complex resource bounds to guarantee the highest operational efficiency
at any level across the computing facility, while enabling most efficient execution
and scheduling of the workloads within these bounds.
At the same time, this model is the most fundamental design concept,
which forms the basis to address many of the design challenges including 
the {\sl multidimensional scale}, {\sl dynamic workload}, {\sl power} and
{\sl scheduling challenges}. 


\paragraph{Generalized Resource Model:}
In the traditional paradigm, compute resources are modeled as a simple collection of compute nodes. 
However, this simplified worldview is not well-suited for the new paradigm. 
Today's applications are diverse with disparate limiting performance 
factors beyond the floating point computation. Further, the computing facility
is also increasingly subject to other resource types such as power
and shared persistent storage. The generalized resource model is our concept
to represent various resource types and their relationships 
that can impact how well applications perform and the computing
facility operates. Our generalized resource model also includes a
unified resource specification and description language. Speaking the
same resource description language for resource requirement specification 
provide transparency and fine-grained expressibility.
Our generalized resource model addresses not only the {\sl diverse workload}
and {\sl power challenges}, but also the {\sl scheduling challenge}. More specifically, 
the unified language approach allows users to express their resource requirements
more flexibly---e.g., a range (instead of a hard amount) for certain resource type and/or OR operators
that allow choosing a resource from several equivalent resource types. This then makes the
schedule granularity of jobs more malleable and finer. 


\paragraph{Resource Allocation Elasticity Model:}
As our applications and their programming models are becoming increasingly
dynamic, the new paradigm must support an elasticity model where an existing
resource allocation can expand and/or shrink depending on the current needs
of applications or the computing facility. We support a grow/shrink-based
elasticity model within our job hierarchy model above: a child job sends
a grow/shrink request to its parent, which can go up the job hierarchy
until all requite constraints are known for this request. Also, combining
this with the generalized resource model, the elasticity can represent
any resource including power consumption. The elasticity model addresses
not only the {\sl dynamic workload} and {\sl power challenges} but also
{\sl scheduling challenge}. When a significant stall is created in the
schedule with no small jobs to back-fill, some of the currently running
jobs can grow into these stalled resources and possibly complete sooner.  


\paragraph{Common Scalable Communication Infrastructure Model:}
Our scalability strategy with respect to a large number of compute nodes 
is to provide a common scalable communication framework within each
job. When a job is created, a secure, scalable overlay network with common
communication service is established across its allocated nodes.
Except for the root-level job, the existing communication session of the
parent job assists the child job with rapid creation of its own session.
A communication session is only aware of its parent and child and passes
the limited set of control information through this communication channel.
Thus, this model enables highly scalable communication within a job, 
while limits communications between other jobs, addressing both the 
{\sl multidimensional scale} and {\sl security challenges.} 
Further, this backbone per-job communication network supports 
many well-known bootstrap interfaces for distributed programs including
many MPI implementations as well as run-time tools, and thus in part
addresses the {productivity challenge}. 


\paragraph{Self-Hosting Model:}
We use a self-hosting model to instantiate a new RM instance: the parent
is capable of launching a standalone copy of itself as a child job, but possibly
with different plugins. 
This makes it easier for developers or a quality assurance team to test new RM versions,
helping addressing the {\sl higher downtime costs}. 
Further, self-hosting with new and experimental plugins 
encourages experimentation and facilitates research activities 
within a production instance, addressing the {\sl productivity challenge}
as well.


\paragraph{Lightweight Virtualization Model:}
The lightweight virtualization model is our response to 
the {\sl higher downtime costs}, {\sl separation-of-concerns} and
{\sl security challenges}. Full-fledged virtualization techniques like Java
virtual machines have many advantages for these design challenges, but
that approach has proven to be ineffective for HPC due in large part
its high overhead. Instead, our virtualization strategy is through lightweight
mechanisms that modern Operating Systems (OS) like Linux offer.  Thus,
this model will exploit the notion of lightweight containers and private
file system namespaces for jobs, achieving a higher degree of isolation
between system software and user-visible software. For example, the RM
and the OS kernel might see one version of the root file system, while
an application might see another. The decoupling and isolation will be
the key to the much desired ability to upgrade the software levels in the
machine's root file system without affecting any of the libraries that
an application might be using, and vice-versa. Similarly, one can upgrade
the system OS image at idle points between jobs, with user-level software
remaining unchanged, or vice versa. The separation of concerns gives more
flexibility to the organization in determining software update policy
and in fact could allow users or code development teams to control the
software levels affecting their application, independent of other
applications.


The lightweight container approach will also tightly control the access
that applications have to system resources. For example, it is possible to
run the job in its own network namespace such that direct access to the
system management network is unavailable, or limited by node firewall
rules. This model will  also use the private network namespace to isolate
jobs from each other on virtual private networks.
Containers with private file system namespaces can limit visibility of
file systems to jobs based on the site policy, significantly addressing
the {\sl security challenge}.


\section{Next Generation Resource Manager}
<<<<<<< HEAD
\label{sect:ngrm}
=======

In this section we begin to describe in detail design attributes
of our RM software system that address the challenges discussed in
Section~\ref{sect:challenges} using the models put forward in
Section~\ref{sect:models}. We begin by describing some common terms
used in our design and its description, then move on to a discussion
of our high level design.

>>>>>>> 4db91fa7
\subsection{Terminology}

\paragraph{comms session}
An established communication association among a set of nodes that
enables secure, scalable, elastic, and fault-resilient communication
services for an \ngrm\ {\bf instance}.
A comms session is identified by its private DNS name, e.g. s1.\ngrm.
or s1.s1.\ngrm.

\paragraph{confinement}
The enforcement of resource allocations such that an {\bf instance} cannot
consume more than was allocated.  Confinement of an instance to assigned
resources is the responsiblility of the parent and, in the case of inherited
confinment, grandparent instance(s).

\paragraph{control node}
A distinguished node within a {\bf comms session} which holds the master
{\em comms state}, is the root of the session's aggregation/reduction tree,
and which performs gateway functions with the parent session.

\paragraph{instance}
An independent set of resource manager services configured to manage
a set of resources.
Instances are created dynamically and recursively.
We refer to the bootstrap {\em root instance} which contains all resources,
and speak of {\em parent}, {\em child}, and {\em sibling} relations between
instances.
An instance is identified by its {\bf comms session} name,
e.g. s1.\ngrm.  or s1.s1.\ngrm.

\paragraph{job}
A time-bounded allocation of resources.  A job is submitted to a
particular {\bf instance}.  When it executes, a child instance is
created to contain the job.  As a special case the {\em root job} 
runs perpetually without a time bound.
An job is identified by its {\bf instance} name,
e.g. s1.\ngrm.  or s1.s1.\ngrm.

\paragraph{lightweight job} (LWJ) 
A {\bf job} submitted and recorded in the current {\bf instance}
which does not result in a new instance.

%\subsection{Hierachical Job Model}
\subsection{High Level Design}

Given the multitude of challenges and our ambitious vision for
\ngrm\ (Section~\ref{sect:vision}), we have developed a novel
high level design for \ngrm\ that is based loosely upon the
divide and conquer algorithm through {\em hierarchical job model}
or {\em job recursion}. That
is, in \ngrm\ every job itself is actually a full implementation
of the \ngrm\ system, and therefore new jobs can be submitted to a
local job in order to access the full power of \ngrm\ for managing
resources assigned to the job. In theory, this mechanism can be
used indefinitely such that the resources of an entire center
are {\em divided} naturally through normal workloads.  
%TODO: Recursive job model concept figure

In order to better understand the hierarchical job model, it may help
to first visualize a computation center as a hierarchy
of generic resources, as in Figure~\ref{fig:ResHierarchy}. At
the root of the hierarchy tree we have a \textsc{Center} resource,
to which all the centerwide resources are attached.
In this case we have some number of \textsc{Cluster} resources,
a set of global \textsc{Licenses} (presumably served by some global
license server), and a centerwide \textsc{Power} budget. In our figure,
we expand on \textsc{Cluster 2} and see some cluster-local
\textsc{Storage} and a \textsc{Core Switch}.  The \textsc{Core SW}
resource has some number of \textsc{Rack} resources associated
with it, and an arbitrary \textsc{Rack} has some number of nodes,
and a \textsc{Power} budget. We can further examine a single node
and see that our hierarchy continues in an expected way.

\begin{figure}
\centering
\includegraphics[scale=0.5]{../fig/resource_hierarchy.eps}
\caption{Hierarchical View of Resources in a Computations Center}
\label{fig:ResHierarchy}
\end{figure}

When \ngrm\ initializes, there exists a single {\em root} or {\em
bootstrap} job which contains all the resources that are managed by
\ngrm. This concept is shown overlayed on our hierarchical resource
tree in Figure~\ref{fig:RootJob}. The root job is the only job
which does not have a parent job, i.e. it serves as the root of
the heirarchical tree of jobs (an analogy in the UNIX idiom would
be that the root instance is the {\tt init} process.) Instead of
having a parent, the root job instead gets data about resources,
users, and configuration from a global, peristent database, which
serves as a configuration repository in \ngrm. We could say that
the configuration repository is the parent of the root job.

\begin{figure}
\centering
\includegraphics[scale=0.5]{../fig/root_job.eps}
\caption{Root Job (Job 0) encompasses all configured resources.}
\label{fig:RootJob}
\end{figure}


The root job and its progeny all have the following features:

\begin{itemize}
\item{A job {\em owner}, and access lists of users able to run
      within the  current job and/or submit new jobs}
\item{A resource manager component configured with the list of
      resources allocated to the job, their topology and other information}
\item{A scheduler for accepting and scheduling new jobs}
\item{A job database for recording new, running, and completed child jobs}
\item{An ``isolated'' communications framework with {\em gateway} functionality
      for relaying messages to the parent}
\item{A distributed and featureful runtime environment capable of launching
      or assisting the launch of parallel applications and tools}
\item{An ``interactive'' node on which batch scripts and or user logins
       are contained}
\item{A resolvable domain name based on a unique job id}
\item{A local monitoring domain}
\end{itemize}

Since many of these components will be implemented via plugins or
have plugin capabilities, it is expected that several features will
be user-selectable during job submission. For example, the root
job may have a complex, distributed scheduler, whereas users may
want to choose between FIFO, backfill, or other simpler schedulers
depending on the in-job workload.

By default, only the owner of a job may submit new jobs or access
the runtime services of a running job.  While the ownership of a job
should not be changed, it will be possible for users to add other
users to the access list within their job, thus ``inviting'' the
submission of new jobs by others. The requirement for this feature
is clear when considering the root job, from which all other jobs
are spawned. This job will be owned by a privileged user such as
root, yet the system administrators will obviously want to open
up this root job for access to all users who should be able to
run jobs in the center.

When a job terminates, either due to a timelimit or the work
submitted for the job has completed, the job releases most resources
back to the parent job. The control functions of the job remain and
wait for an asynchronous {\em reap} operation from the parent. When
the job is reaped the parent job reads in all data from the child\'s
local job and resource database and instantiates that data in
its own databases. In this way, global information about jobs
percolates back up through the job heirarchy, eventually back to
the root job.  The root job then periodically updates the global,
persistent databases.

In the recursive job model, the so-called {\em base case} is a
single job in which a single parallel application is invoked. For
this case, a fully functional child job is not needed, and indeed
would be a waste of resources. For this purpose we introduce the
concept of a {\em lightweight job}(LWJ) which is submitted and
runs on the resources of the local job, but does not result in
a new invocation of all the features of a full job. Where
\ngrm\ jobs are like processes in a UNIX process tree, lightweight jobs
are like threads running within a process.

Lightweight jobs have access to a feature rich, distributed,
runtime environment with a shared key-value store, advanced
placement services, and a plugin interface that allows extension
of these services for unique requirements. This environment will
enable the quick deployment of advanced runtime features such as
fast parallel launch of MPI applications and easy tool integration.
Since LWJs use the same interface to job management as full
jobs, their existence, assigned resources, duration, etc.
will be recorded in the local job database for posterity.
In order to run a LWJ a user must be the owner of the current
job or on the runtime access list for the local job.
% or a parent? I can't remember what we decided here...

\subsection{Comparison with Traditional Job Schedulers / Resource Managers}

While the above section serves to define the constructs of the NGRM
system, Table~\ref{tab:tradterms} serves as a bridge to concepts used
in existing batch systems.

\begin{table}
\caption{Terminology Equivalents}
\centering
\begin{tabular}{|l|l|l|}
\hline
NGRM & SLURM & MPI \\
\hline
job & job & N/A\\
lightweight job (LWJ) & {\em srun} job step & {\em mpirun} MPI job\\
job & reservation & N/A \\
\hline
\end{tabular}
\label{tab:tradterms}
\end{table}

In traditional terms, a user submits a request to a batch scheduler
for an allocation of computing resources.  This request is added to a
queue of other such requests.  When the scheduler grants a request, a
job is begun and set of resources are allocated to the job.  At that
point, one to many tasks are launched to do the work of the job.

Depending on the system, tasks are launched by a remote launcher such
as {\em mpirun} or {\em srun}.  Each set of tasks so launched are
known as a job step.  There can be one to many job steps active within
a job throughout the life of a job.  These can run sequentially or in
parallel, and can either run on dedicated or shared resources.  The
history of the job includes a detailed accounting of each job step
including the resources used and the duration of the job step.

By first approximation, the traditional job maps to an NGRM job.  The
job step maps to a lightweight job (LWJ).  Job scripts that invoke a
series of job steps will translate to a series of LWJ's in an NGRM
job.

Some job scripts launch multiple job steps in parallel (backgrounded)
and a resource manager will schedule the associated task launches in a
FIFO basis, based on the available resources and whether dedicated or
shared resources were requested.  As described above, NGRM's job
construct will include the scheduler service.  This provides the user
even more flexibility to schedule the order of the LWJ instantiations
and task placement on resources.

Traditional job and job step accounting statistics are commonly saved
to a database.  In NGRM, the LWJ's statistics will be reaped by the
parent job as described above.

Historically, batch schedulers provide a means to reserve a set of
resources for exclusive use by a user or group of users.  These
reservations are typically created in advance and are offered as
Dedidcated Application Times (DATs) for users' exclusive use.  In
NGRM, job reservations will take the form of a parent job (with a
future start time) under which user jobs will run.

\subsection{Project Organization and Thrust Areas}
\label{sect:projorg}
To hasten the design, development, and delivery of the initial version
of \ngrm\, we define five relatively independent thrust areas.
Each thrust area will carry out the vision and high level design articulated
above with a focus on a particular subsystem or group of subsystems that
have a natural coupling.  The overall design of \ngrm\ will evolve and
require the whole team to weigh in on important changes, and the design
of interfaces between subsystems will require collaboration between
thrusts, but the work in each thrust can in large part progress
independently, building on the strength of the other thrusts.

Deliverables in each of the thrusts will be structured 
to leverage the framework approach to get the system up and running
early with simple plugins that are enhanced later.
Early prototypes will be used to accelerate the design of subsystem
interfaces and to obtain feedback from stakeholders and domain experts
as soon as possible.
Off-the-shelf components, external collaborations, and novel ideas from
the research and development communities will be leveraged where possible.
Thrust areas will adhere to a common set of project development practices
and standards (see Appendix~\ref{sect:process}).

Each of the thrust areas is briefly introduced below, then described in
more detail in the sections that follow.

\paragraph{Communication Framework}
\ngrm\ will devise a communication framework based on Internet Protocol
that supports our hierarchical job model, providing rich, scalable
communications services
within a job and more limited communication bewteen jobs using
the job's {\em control node} as gateway.
The {\em comms toolkit} provides a security model, tools for
encoding and decoding messages, and tools for transporting messages between
nodes using various messaging patterns including PUB-SUB (with multicast),
RPC, and streaming.
A {\em comms message broker} tracks node liveness, provides services for
building fault-tolerant communication structures within the job,
and provides a multicast {\em scheduling trigger} used to synchronize
system overhead within the job to reduce noise.
A persistent {\em reduction network}
provides a reduction sieve capability for the job rooted at the control node.

\paragraph{Resource Management}
This thrust incorporates resource management and scheduling at the heart of 
the system.  A {\em resource description language} will be developed to
express resource requests and to describe resources in the resource inventory.
The {\em resource inventory} is a persistent database of resources managed
by the system, while the {\em resource database} is a per-job, read-write
cache of a portion of the resource inventory.
Similarly, a {\em job repository} and {\em job database} within each job
tracks information about jobs as they move through their life cycle,
and records a {\em provenance record} for each job, capturing pertinent
information about the job's runtime environment.
 The {\em scheduler} computes a schedule that matches available
resources to job requests.  

\paragraph{Monitoring}
Resource managers must monitor resource health to avoid scheduling
work on broken hardware.  \ngrm\ provides a comprehensive monitoring
environment including a {\em plugin framework} with data reduction
capability, synchronization of monitoring overhead across the job,
and the ability to tune the monitoring period and change the plugin
stack on a per-job basis.
A {\em fault notification system} enables system software, runtimes, and
applications to share fault information as a basis for building fault-tolerant
workloads and for recording interesting events with the job record.
\ngrm\ monitoring interfaces with an {\em external log database} intended
to support post-mortem analysis, and to
an {\em external enterprise monitoring system} such as might be used in
a site operations center.

\paragraph{Workload Runtime and Placement}
The \ngrm\ runtime launches the user workload such that it is confined
to allocated resources using a set of {\em confinement plugins}
and is provided a set of services intended to support application
runtimes and tools operating at extreme scale.
These services include a {\em distributed key value store} which facilitates
disseminating bootstrap information to distributed tools,
a {\em unified software bootstrap interface} which provides common
interfaces to a variety of tools and runtimes, and
a {\em job function synchronization} service which assists with the placement
of tool processes co-located with application processes.
The effort required to build a distributed tool on top of these services
and the comms layer will be greatly reduced from today, enabling
proof-of-concept research tools or even one-off tools to solve a particular
problem to be created in a short amount of time.

\paragraph{I/O Management}
FIXME

\include{framework}

\include{resmgmt}

\include{monitor}

\include{io}

\include{runtime}

\include{project}

\appendix

\include{reqs}

\include{process}

\bibliographystyle{abbrv}
\bibliography{../bib/project,../bib/rfc}

\end{document}<|MERGE_RESOLUTION|>--- conflicted
+++ resolved
@@ -644,9 +644,7 @@
 
 
 \section{Next Generation Resource Manager}
-<<<<<<< HEAD
 \label{sect:ngrm}
-=======
 
 In this section we begin to describe in detail design attributes
 of our RM software system that address the challenges discussed in
@@ -655,7 +653,6 @@
 used in our design and its description, then move on to a discussion
 of our high level design.
 
->>>>>>> 4db91fa7
 \subsection{Terminology}
 
 \paragraph{comms session}
